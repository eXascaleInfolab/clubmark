# PyCABeM (former HiCBeM) - Python Benchmarking Framework for the Clustering Algorithms Evaluation
\brief Uses extrinsic (NMIs) and intrinsic (Q) measures for the clusters quality evaluation considering overlaps (nodes membership by multiple clusters)  
\author: (c) Artem Lutov <artem@exascale.info>  
\organizations: [eXascale Infolab](http://exascale.info/), [Lumais](http://www.lumais.com/), [ScienceWise](http://sciencewise.info/)  
\keywords: overlapping clustering benchmarking, community detection benchmarking, algorithms benchmarking framework.


## Content
[Functionality](#functionality)  
[Dependencies](#dependencies)  
[Usage](#usage)  
[Benchmark Structure](#benchmark-structure)  
[Extension](#extension)  
[Related Projects](#related-projects)  


## Functionality
### Generic Benchmarking Framework
- optionally *generates or preprocesses datasets* using specified executable(s) (by default uses LFR framework for overlapping weightted networks)
- optionally *executes specified apps* (clustering algorithms; can be a binary, any script or java executable) with the specified params on the specified datasets (networks)
- optionally *evaluates results* of the execution using specified executable(s) (by default performs NMIs and Q evaluation) and *performs unified aggregation* of results from multiple apps on multiple datasets into the single file by the specified measure
- *per-task and global timeouts* (for an app execution on a single dataset) and specified number of CPU cores (workers) are set for the *batch apps execution / evaluation* using the multi-process task execution pool (mpepool)
- per-task and accumulative *execution tracing and resutls logging* is performed even in case of internal / external interruptions and crashes:
	* all stdout/err output is logged
	* resources consumption, i. e. time: execution (wall-clock) and CPU concumption (user, kernel, total), memory (RAM RSS) are traced
- *automatic extension / backup* of the previously existent results to .gzip with the timestamp on the benchmarking reexecution

In case of the measured application crash, the crash is logged and has no any impact on the exectuion of the remaining applications.


### Benchmark of the Hierarchical Overlapping Clustering Algorithms
The benchmark is implemented as customization of the Generic Benchmarking Framework to evaluate *Hierarchical Overlapping  Clustering Algorithms*:
- produces synthetic networks with specified number of instances for each set of parameters, generating them by the extended [LFR Framework](https://sites.google.com/site/santofortunato/inthepress2) ("Benchmarks for testing community detection algorithms on directed and weighted graphs with overlapping communities" by Andrea Lancichinetti and Santo Fortunato)
- shuffles (reorders nodes) specified networks specified number of times, which is required to evaluate stability / determinism of the clustering algorithms
- executes
	* [HiReCS](http://www.lumais.com/hirecs) (www.lumais.com/hirecs)
	* [SCP](http://www.lce.hut.fi/~mtkivela/kclique.html) ([Sequential algorithm for fast clique percolation](http://www.lce.hut.fi/research/mm/complex/software/))
	* [Louvain](https://sites.google.com/site/findcommunities/) (original and [igraph](http://igraph.org/python/doc/igraph.Graph-class.html#community_multilevel) implementations)
	* [Oslom2](http://www.oslom.org/software.htm)
	* [GANXiS/SLPA](https://sites.google.com/site/communitydetectionslpa/) (but *this algorithm is not uploaded into the repository, because it was provided by the author Jerry Xie for "academic use only"*; *deterministic algorithm LabelRankT* is a modification of GANXiS, but LabelRankT is not publicly available)
	* [Randcommuns](/algorithms/randcommuns.py)  - generation of random communities (clusters) with struture of clusters similar to the ground-truth: the same number of random connected nodes in the number of clusters taken from the ground-truth

	clustering algorithms on the generated synthetic networks (or on any specified directories and files). Outputs results (clusters/communities structure, hierarchy, modularity, nmi, etc.) of the clustering algorithms are stored in the corresponding files.
	
	Features \ Algs | *HiReCS* | SCP | Louvain | Oslom2 | GANXiS
	            --- | --- | --- | --- | --- | ---
	Hierarchical    | + | | + | + |
	Multi-scale     | + | + | + | + | + 
	Deterministic   | + | + | | | 
	With Overlaps   | + | + | | + | +
	Parameter-Free  | + | | + | | 

- evaluates results using:
	- extrinsic measures  - NMIs for overlapping communities, extended to have uniform input / output formats:
		* NMI  - `gecmi` (https://bitbucket.org/dsign/gecmi/wiki/Home, "Comparing network covers using mutual information" by Alcides Viamontes Esquivel, Martin Rosvall)
		* NMI_s  - `onmi` (https://github.com/aaronmcdaid/Overlapping-NMI, "Normalized Mutual Information to evaluate overlapping community finding algorithms" by Aaron F. McDaid, Derek Greene, Neil Hurley)
	- intrinsic measure  - Q (standard modularity value, but applicable for overlapping communities), evaluated by `HiReCS` (http://www.lumais.com/hirecs)
- resources consumption is evaluated using `exectime` profiler (https://bitbucket.org/lumais/exectime/)

All results and traces are stored into the corresponding files even in case of internal (crash) / external termination of the benchmarking applications or the whole framework.

 > Note: valuable extensions of the employed external applications are uploaded into ./contrib/

Basically the framework executes a set of applications on the specified datasets in interactive or daemon mode, logging the resources consumption, output and exceptions, providing workflow management (termination by timeout, resistance to exceptions, etc.) and results aggregation.


## Dependencies
### Fundamental
- Python 2.7+ (or [PyPy](http://pypy.org/) JIT for the fast execution).
 
> Note: It is recommended to run the benchmark itself under PyPy. The measured algorithms can be ran either using the same python or under the dedicated interpreter / script / executable.

### Libraries
- [hirecs](http://www.lumais.com/hirecs/) for modularity evaluation of overlapping community structure with results compatible to the standard modularity value. It depends on:
  * `libstdc++.so.6`: version GLIBCXX_3.4.20 (precompiled version for modularity evaluation). To install it on Ubuntu use: `sudo apt-get install libstdc++6` or
```sh
$ sudo add-apt-repository ppa:ubuntu-toolchain-r/test 
$ sudo apt-get update
$ sudo apt-get install libstdc++6
```
	
  > Note: This functionality is available in the dev version of the HiReCS 2 and have not been pushed to the public hirecs repository yet. Please write me if you need it.

- [python-igraph](http://igraph.org/python/) for Louvain algorithm evaluation by NMIs (because the original implementation does not provide convenient output of the communities to evaluate NMIs): `$ pip install python-igraph`. It depends on:
	* `libz` and `libxml2`, which are installed in Linux Ubuntu executing:  
	`$ sudo apt-get install lib32z1-dev libxml2-dev`

- `gecmi`, which is used for the NMI_ovp evaluation depends on:
	* `libboost_program_options.so.1.54.0`, to install execute: `$ sudo apt-get install libboost-program-options1.54.0`
	* `libtbb.so.2`, to install execute: `sudo aptitude download libtbb2; sudo aptitude install libtbb2`
	
  > Note: gecmi dependencies are uploaded to `./algorithms/gecmi_deps/`.


### External tools that are used as executables
- [Extended LFR Benchmark](contrib/lfrbench_weight-undir-ovp) for the undirected weighted networks with overlaps (origins are here: https://sites.google.com/site/santofortunato/inthepress2, https://sites.google.com/site/andrealancichinetti/files)
- [Tiny execution profiler](https://bitbucket.org/lumais/exectime/) to evaluate resources consumption: https://bitbucket.org/lumais/exectime/
- Clustering algorithms, used in the benchmarking: [HiReCS](http://www.lumais.com/hirecs), [SCP](http://www.lce.hut.fi/~mtkivela/kclique.html) [Louvain](https://sites.google.com/site/findcommunities/) (original and [igraph](http://igraph.org/python/doc/igraph.Graph-class.html#community_multilevel) implementations), [Oslom2](http://www.oslom.org/software.htm) and [GANXiS/SLPA](https://sites.google.com/site/communitydetectionslpa/)
 
## Usage
- `./install_depends.sh`  - install dependencies (using apt-get)
- `./benchmark.py`  - run the benchmark in the terminal (interactive mode)
- `./benchmark_daemon.sh`  - run the benchmark in background (daemon mode)

> Note: Execution of the benchmark was verified only on Linux Ubuntu 14.04 x64, but it should work on any platform if corresponding external executables (algorithms, nmi evaluation apps, etc.) are provided for the required platform.

<<<<<<< HEAD
To see possible input parameters run the benchmark without arguments: `$ ./benchmark.py`.  
For the version from 20015-12-02 the output is:
```
$ ./benchmark.py 
Usage: ./benchmark.py [-g[f][=[<number>][.<shuffles_number>]] [-c[f][r]] [-r] [-e[n][m]] [-d{a,s}=<datasets_dir>] [-f{a,s}=<dataset>] [-t[{s,m,h}]=<timeout>]
  -g[f][=[<number>][.<shuffles_number>]]  - generate <number> (8 by default) >= 1 synthetic datasets in the syntnets/, shuffling each <shuffles_number> (0 by default) >= 0 times.
  NOTE: shuffled datasets have the following naming format <net_name>.<shuffle_index>.<net_extension>
    Xf  - force the generation even when the data already exists (existent datasets are moved to backup)
  -a[="app1 app2 ..."]  - apps (clustering algorithms) to benchmark among the implemented. Available: scp louvain_ig randcommuns hirecs oslom2 ganxis. Impacts -{c, r, e} options. Optional, all apps are executed by default.
  NOTE: output results are stored in the "algorithms/<algname>outp/" directory
=======
To see possible input parameters run the benchmark without arguments: `$ ./benchmark.py`:  
```
$ ./benchmark.py 
Usage: ./benchmark.py [-g[f][=[<number>][.<shuffles_number>][=<outpdir>]] [-c[f][r]] [-a="app1 app2 ..."] [-r] [-e[n][s][e][m]] [-d[g]{a,s}=<datasets_dir>] [-f[g]{a,s}=<dataset>] [-t[{s,m,h}]=<timeout>]
Parameters:
  -g[f][=[<number>][.<shuffles_number>][=<outpdir>]]  - generate <number> (5 by default) >= 0 synthetic datasets in the <outpdir> ("syntnets/" by default), shuffling each <shuffles_number> (0 by default) >= 0 times. If <number> is omitted or set to 0 then ONLY shuffling of the specified datasets should be performed including the <outpdir>/networks//*.
    Xf  - force the generation even when the data already exists (existent datasets are moved to backup)
  NOTE:
    - shuffled datasets have the following naming format: <base_name>[^<instance_index>][(seppars)<param1>...][.<shuffle_index>].<net_extension>
    - use "-g0" to execute existing synthetic networks not changing them
>>>>>>> 05f5f52d
  -c[X]  - convert existing networks into the .hig, .lig, etc. formats
    Xf  - force the conversion even when the data is already exist
    Xr  - resolve (remove) duplicated links on conversion. Note: this option is recommended to be used
  NOTE: files with .nsa are looked for in the specified dirs to be converted
  -a="app1 app2 ..."  - apps (clustering algorithms) to run/benchmark among the implemented. Available: scp louvain_igraph randcommuns hirecs oslom2 ganxis. Impacts {r, e} options. Optional, all apps are executed by default.
  NOTE: output results are stored in the "algorithms/<algname>outp/" directory
  -r  - run the benchmarking apps on the prepared data
  -e[X]  - evaluate quality of the results. Default: apply all measurements
    Xn  - evaluate results accuracy using NMI measure for overlapping communities
    Xs  - evaluate results accuracy using NMI_s measure for overlapping communities
    Xe  - evaluate results accuracy using extrinsic measures (both NMIs) for overlapping communities (same as Xns)
    Xm  - evaluate results quality by modularity
  -d[X]=<datasets_dir>  - directory of the datasets.
  -f[X]=<dataset>  - dataset (network, graph) file name.
<<<<<<< HEAD
  NOTE: datasets file names must not contain "." (besides the extension), because it is used as indicator of the shuffled datasets
    Xa  - the dataset is specified by asymmetric links (in/outbound weights of the link migh differ), arcs
=======
    Xg  - generate directory with the network file name without extension for each input network (*.nsa) when shuffling is performed (to avoids flooding of the base directory with network shuffles). Previously existed shuffles are backuped
    Xa  - the dataset is specified by asymmetric links (in/outbound weights of the link might differ), arcs
>>>>>>> 05f5f52d
    Xs  - the dataset is specified by symmetric links, edges. Default option
    NOTE:
	 - datasets file names must not contain "." (besides the extension), because it is used as indicator of the shuffled datasets
    - paths can contain wildcards: *, ?, +    - multiple directories and files can be specified via multiple -d/f options (one per the item)
    - datasets should have the following format: <node_src> <node_dest> [<weight>]
    - {a,s} is considered only if the network file has no corresponding metadata (formats like SNAP, ncol, nsa, ...)
    - ambiguity of links weight resolution in case of duplicates (or edges specified in both directions) is up to the clustering algorithm
  -t[X]=<float_number>  - specifies timeout for each benchmarking application per single evaluation on each network in sec, min or hours. Default: 0 sec  - no timeout
    Xs  - time in seconds. Default option
    Xm  - time in minutes
    Xh  - time in hours
```

## Benchmark Structure
<<<<<<< HEAD
- ./3dparty/  - contains valuable patches to the external open source tools used as binaries
- ./algorithms/  - contains benchmarking algorithms
	* \<algname\>outp/  - detailed results of the algorithm evaluation:
		- `*.log`  - `stdout` of the executed algorithm
		- `*.err`  -  `stderr` of the executed algorithm and benchmarking routings
		- `*.cnl`  - resulting clusters unwrapped to nodes (community nodes list) for NMIs evaluation. `*.cnl` are generated either per each level of the resulting hierarchy of communities or for the whole hierarchy (parameterized inside the benchmark)
		- `*.mod`  - resulting modularity value pear each hierarchical/scale level of each network

	> On algorithms rerun backup/ directory is optionally created (by default) and stores previous output

	* results/  - final accumulated results of the algorithm evaluation (previously located in ./algorithms/):
		- `<algname>.rcp`  - resource consumption profile for all executions of the algorithm even in case of crashes / interruptions
		- `<algname>.nmi[-s]`  - best NMI value for each network considering overlapping communities (and compatble with standard NMI), evaluated by `gecmi` and `onmi` (cf. above)
		- `<algname>.mod`  - best Q (modularity) value for each network considering overlapping communities (and compatible with standard modularity value), evaluated by `hirecs` (in special evaluation mode without the clustering)

Example of the `.rcp` format:
=======
- ./contrib/  - valuable patches to the external open source tools used as binaries
- ./algorithms/  - benchmarking algorithms
- ./resutls/  - aggregated and per-algorithm execution and evaluation results (brief `*.res` and extended `*.resx`): timings (execution and CPU), memory consumption, NMIs, Q, per-algorithm resources consumption profile (`*.rcp`)
	- `<algname>.rcp`  - resource consumption profile for all executions of the algorithm even in case of crashes / interruptions
	- `<measure>.res[x]`  - aggregated value of the measure: average is evaluated for each level / scale for all shuffles of the each network instance, then the weighted best average among all levels is taken for all instances as a final result
	* <algname>/clusters/  - algorithm execution results produced hierachies of communities for each network instance shuffle
		- `*.cnl`  - resulting clusters unwrapped to nodes (community nodes list) for NMIs evaluation. `*.cnl` are generated either per each level of the resulting hierarchy of communities or for the whole hierarchy (parameterized inside the benchmark)
	* <algname>/mod/  - algorithm evaluation modularity for each produced hierarchical/scale level
		- `<net_instance>.mod`  - modularity value aggregated per network instances (results for all shuffles on the network instance are aggregated in the same file)
	* <algname>/nmi[_s]/  - algorithm evaluation NMI[_s] for each produced hierarchical/scale level
		- `<net_instance>.nmi[_s]`  - NMI[_s] value aggregated per network instances
	- `*.log`  - `stdout` of the executed algorithm, logs
	- `*.err`  - `stderr` of the executed algorithm and benchmarking routings, errors

Example of the `<entity>.rcp` format:
>>>>>>> 05f5f52d
```
# ExecTime(sec)	CPU_time(sec)	CPU_usr(sec)	CPU_kern(sec)	RSS_RAM_peak(Mb)	TaskName
2.575555	2.574302	2.540420	0.033882	6.082	5K5
0.528582	0.528704	0.519277	0.009427	3.711	2K10
...
```

Example of the `.res` format:
```
# --- 2015-12-31 16:15:37.693514, output:  Q_avg
# <network>	ganxis	louvain_igraph	...
karate	0.130950	0.414481	0.233974	0.240929
jazz_u	0.330844	0.400587	0.392081	0.292395
...
```

Example of the `.resx` format:
```
# --- 2015-12-31 17:05:50.582245 ---
# <network>
#	<alg1_outp>
#	<alg2_outp>
#	...
karate
	ganxis>	Q: 0.130950 (0.084073 .. 0.217867), s: 0.163688, count: 5, fails: 0, d(shuf): 0.133794, s(shuf): 0.0566965, count(shuf): 5, fails(shuf): 0
	louvain_igraph>	Q: 0.414481 (0.395217 .. 0.419790), s: 0.518101, count: 5, fails: 0, d(shuf): 0.024573, s(shuf): 0.0120524, count(shuf): 5, fails(shuf): 0
	...
jazz_u
	ganxis>	Q: 0.340728 (0.321374 .. 0.371617), s: 0.42591, count: 5, fails: 0, d(shuf): 0.050243, s(shuf): 0.0219596, count(shuf): 5, fails(shuf): 0
	louvain_igraph>	Q: 0.400587 (0.399932 .. 0.400999), s: 0.534116, count: 4, fails: 0, d(shuf): 0.001067, s(shuf): 0.000595067, count(shuf): 4, fails(shuf): 0
	...
...
```

Example of the `<net_instance>.nmi[_s]` format:
```
# NMI	level[/shuffle]
0.815814	0
0.870791	1
0.882737	0/1
...
```

Example of the `<net_instance>.mod` format:
```
# Q	level[/shuffle]
0.333874	1
0.32539	0
0.313085	0/1
...
```

- ./realnets/  - simple gold standard networks with available ground truth value of the modularity for non-overlapping clustering (from [DIMACS 10th](http://www.cc.gatech.edu/dimacs10/), "Modularity Maximization in Networks by Variable Neighborhood Search" by Daniel Aloise et al)
- ./syntnets/  - synthetic networks produced by the extended LFR framework: undirected weighted complex networks with overlaps, both mixing parameters are set for the topology and weights, both exponential nodes degree and weights distributions are set.
	- params/  - network generation parameters:
		* `.ngp`  - network generation parameters for each network type
	- seeds/  - time seeds for the networks:
		* `*.ngs`  - time seed for each network instance (**n**etwork **g**eneration **s**eed)
	- networks/\<netname\>/  - networks in correspondance with the generation params, contains all shuffles of all instances of each network:
		* `*.nst`  - statistics for the generated network (**n**etwork **st**atistics)
		* `*.nsa`  - generated network to be processed as input graph by the algorithms to build the community structure. The **n**etwork is specified by newline / space/tab **s**eparated **a**rcs as a list of lines: `<src_id> <dst_id> [<weight>]`
		* `*.cnl`  - ground truth for the community structure (cluster/**c**ommunity **n**odes **l**ist) generated by the LFR framework. It is specified by the space/tab separated nodes for each cluster (a line in the file): `<c1_nid_1> <c1_nid_2> ...`
	- `time_seed.dat`  - last time seed for the batch generation, created automatically if not exists

	> On networks regeneration backup/ directory is optionally created (by default) and stores previous networks and their params
	
> ATTENTION: Network file names must not contain '.' symbol besides the extension. It is used to identify shuffles of the networks.

- `./exectime`  - lightweight resource consumption [profiler](https://bitbucket.org/lumais/exectime/)
- `./benchmark.py`  - the benchmark (interactive mode)
- `./benchmark_daemon.sh`  - the shell script to execute the benchmark in background (daemon mode)
- `./install_depends.sh`  - the shell script to install dependencies


## Extension
To add custom apps / algorithms to be benchmarked just add corresponding function for "myalgorithm" app to `benchapps.py`:

```python
def execMyalgorithm(execpool, netfile, asym, timeout, pathid='', selfexec=False)`
	"""Execute the algorithm (stub)

	execpool  - execution pool to perform execution of current task
	netfile  -  input network to be processed
	asym  - network links weights are assymetric (in/outbound weights can be different)
	timeout  - execution timeout for this task
	pathid  - path id of the net to distinguish nets with the same name located in different dirs.
		Note: pathid is prepended with the separator symbol
	selfexec  - current execution is the external or internal self call

	return  - number of executions (jobs) made
	"""
```

All the evaluatoins will be performed automatically, the algorithm should just follow convension of the execution results output.


## Related Projects
* [HiReCS](https://github.com/XI-lab/hirecs) - High Resolution Hierarchical Clustering with Stable State: https://github.com/XI-lab/hirecs

If you are interested in this benchmark, please visit <a href="http://exascale.info/">eXascale Infolab</a> where you can find another projects and research papers related to Big Data!<|MERGE_RESOLUTION|>--- conflicted
+++ resolved
@@ -104,18 +104,6 @@
 
 > Note: Execution of the benchmark was verified only on Linux Ubuntu 14.04 x64, but it should work on any platform if corresponding external executables (algorithms, nmi evaluation apps, etc.) are provided for the required platform.
 
-<<<<<<< HEAD
-To see possible input parameters run the benchmark without arguments: `$ ./benchmark.py`.  
-For the version from 20015-12-02 the output is:
-```
-$ ./benchmark.py 
-Usage: ./benchmark.py [-g[f][=[<number>][.<shuffles_number>]] [-c[f][r]] [-r] [-e[n][m]] [-d{a,s}=<datasets_dir>] [-f{a,s}=<dataset>] [-t[{s,m,h}]=<timeout>]
-  -g[f][=[<number>][.<shuffles_number>]]  - generate <number> (8 by default) >= 1 synthetic datasets in the syntnets/, shuffling each <shuffles_number> (0 by default) >= 0 times.
-  NOTE: shuffled datasets have the following naming format <net_name>.<shuffle_index>.<net_extension>
-    Xf  - force the generation even when the data already exists (existent datasets are moved to backup)
-  -a[="app1 app2 ..."]  - apps (clustering algorithms) to benchmark among the implemented. Available: scp louvain_ig randcommuns hirecs oslom2 ganxis. Impacts -{c, r, e} options. Optional, all apps are executed by default.
-  NOTE: output results are stored in the "algorithms/<algname>outp/" directory
-=======
 To see possible input parameters run the benchmark without arguments: `$ ./benchmark.py`:  
 ```
 $ ./benchmark.py 
@@ -126,7 +114,6 @@
   NOTE:
     - shuffled datasets have the following naming format: <base_name>[^<instance_index>][(seppars)<param1>...][.<shuffle_index>].<net_extension>
     - use "-g0" to execute existing synthetic networks not changing them
->>>>>>> 05f5f52d
   -c[X]  - convert existing networks into the .hig, .lig, etc. formats
     Xf  - force the conversion even when the data is already exist
     Xr  - resolve (remove) duplicated links on conversion. Note: this option is recommended to be used
@@ -141,13 +128,8 @@
     Xm  - evaluate results quality by modularity
   -d[X]=<datasets_dir>  - directory of the datasets.
   -f[X]=<dataset>  - dataset (network, graph) file name.
-<<<<<<< HEAD
-  NOTE: datasets file names must not contain "." (besides the extension), because it is used as indicator of the shuffled datasets
-    Xa  - the dataset is specified by asymmetric links (in/outbound weights of the link migh differ), arcs
-=======
     Xg  - generate directory with the network file name without extension for each input network (*.nsa) when shuffling is performed (to avoids flooding of the base directory with network shuffles). Previously existed shuffles are backuped
     Xa  - the dataset is specified by asymmetric links (in/outbound weights of the link might differ), arcs
->>>>>>> 05f5f52d
     Xs  - the dataset is specified by symmetric links, edges. Default option
     NOTE:
 	 - datasets file names must not contain "." (besides the extension), because it is used as indicator of the shuffled datasets
@@ -162,24 +144,6 @@
 ```
 
 ## Benchmark Structure
-<<<<<<< HEAD
-- ./3dparty/  - contains valuable patches to the external open source tools used as binaries
-- ./algorithms/  - contains benchmarking algorithms
-	* \<algname\>outp/  - detailed results of the algorithm evaluation:
-		- `*.log`  - `stdout` of the executed algorithm
-		- `*.err`  -  `stderr` of the executed algorithm and benchmarking routings
-		- `*.cnl`  - resulting clusters unwrapped to nodes (community nodes list) for NMIs evaluation. `*.cnl` are generated either per each level of the resulting hierarchy of communities or for the whole hierarchy (parameterized inside the benchmark)
-		- `*.mod`  - resulting modularity value pear each hierarchical/scale level of each network
-
-	> On algorithms rerun backup/ directory is optionally created (by default) and stores previous output
-
-	* results/  - final accumulated results of the algorithm evaluation (previously located in ./algorithms/):
-		- `<algname>.rcp`  - resource consumption profile for all executions of the algorithm even in case of crashes / interruptions
-		- `<algname>.nmi[-s]`  - best NMI value for each network considering overlapping communities (and compatble with standard NMI), evaluated by `gecmi` and `onmi` (cf. above)
-		- `<algname>.mod`  - best Q (modularity) value for each network considering overlapping communities (and compatible with standard modularity value), evaluated by `hirecs` (in special evaluation mode without the clustering)
-
-Example of the `.rcp` format:
-=======
 - ./contrib/  - valuable patches to the external open source tools used as binaries
 - ./algorithms/  - benchmarking algorithms
 - ./resutls/  - aggregated and per-algorithm execution and evaluation results (brief `*.res` and extended `*.resx`): timings (execution and CPU), memory consumption, NMIs, Q, per-algorithm resources consumption profile (`*.rcp`)
@@ -195,7 +159,6 @@
 	- `*.err`  - `stderr` of the executed algorithm and benchmarking routings, errors
 
 Example of the `<entity>.rcp` format:
->>>>>>> 05f5f52d
 ```
 # ExecTime(sec)	CPU_time(sec)	CPU_usr(sec)	CPU_kern(sec)	RSS_RAM_peak(Mb)	TaskName
 2.575555	2.574302	2.540420	0.033882	6.082	5K5
@@ -249,21 +212,13 @@
 ```
 
 - ./realnets/  - simple gold standard networks with available ground truth value of the modularity for non-overlapping clustering (from [DIMACS 10th](http://www.cc.gatech.edu/dimacs10/), "Modularity Maximization in Networks by Variable Neighborhood Search" by Daniel Aloise et al)
-- ./syntnets/  - synthetic networks produced by the extended LFR framework: undirected weighted complex networks with overlaps, both mixing parameters are set for the topology and weights, both exponential nodes degree and weights distributions are set.
-	- params/  - network generation parameters:
-		* `.ngp`  - network generation parameters for each network type
-	- seeds/  - time seeds for the networks:
-		* `*.ngs`  - time seed for each network instance (**n**etwork **g**eneration **s**eed)
-	- networks/\<netname\>/  - networks in correspondance with the generation params, contains all shuffles of all instances of each network:
-		* `*.nst`  - statistics for the generated network (**n**etwork **st**atistics)
-		* `*.nsa`  - generated network to be processed as input graph by the algorithms to build the community structure. The **n**etwork is specified by newline / space/tab **s**eparated **a**rcs as a list of lines: `<src_id> <dst_id> [<weight>]`
-		* `*.cnl`  - ground truth for the community structure (cluster/**c**ommunity **n**odes **l**ist) generated by the LFR framework. It is specified by the space/tab separated nodes for each cluster (a line in the file): `<c1_nid_1> <c1_nid_2> ...`
-	- `time_seed.dat`  - last time seed for the batch generation, created automatically if not exists
-
-	> On networks regeneration backup/ directory is optionally created (by default) and stores previous networks and their params
-	
-> ATTENTION: Network file names must not contain '.' symbol besides the extension. It is used to identify shuffles of the networks.
-
+- ./syntnets/  - synthetic networks produced by the extended LFR framework: undirected weighted complex networks with overlaps, both mixing parameters are set for the topology and weights, both exponential nodes degree and weights distributions are set
+	* `*.ngp`  - network generation parameters
+	* `time_seed.dat`  - used time seed on batch generation
+	* `*.ngs`  - time seed for the network (**n**etwork **g**eneration **s**eed)
+	* `*.nst`  - statistics for the generated network (**n**etwork **st**atistics)
+	* `*.nsa`  - generated network to be processed as input graph by the algorithms to build the community structure. The **n**etwork is specified by newline / space/tab **s**eparated **a**rcs as a list of lines: `<src_id> <dst_id> [<weight>]`
+	* `*.cnl`  - ground truth for the community structure (cluster/**c**ommunity **n**odes **l**ist) generated by the LFR framework. It is specified by the space/tab separated nodes for each cluster (a line in the file): `<c1_nid_1> <c1_nid_2> ...`
 - `./exectime`  - lightweight resource consumption [profiler](https://bitbucket.org/lumais/exectime/)
 - `./benchmark.py`  - the benchmark (interactive mode)
 - `./benchmark_daemon.sh`  - the shell script to execute the benchmark in background (daemon mode)
